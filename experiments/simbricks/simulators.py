# Copyright 2021 Max Planck Institute for Software Systems, and
# National University of Singapore
#
# Permission is hereby granted, free of charge, to any person obtaining
# a copy of this software and associated documentation files (the
# "Software"), to deal in the Software without restriction, including
# without limitation the rights to use, copy, modify, merge, publish,
# distribute, sublicense, and/or sell copies of the Software, and to
# permit persons to whom the Software is furnished to do so, subject to
# the following conditions:
#
# The above copyright notice and this permission notice shall be
# included in all copies or substantial portions of the Software.
#
# THE SOFTWARE IS PROVIDED "AS IS", WITHOUT WARRANTY OF ANY KIND,
# EXPRESS OR IMPLIED, INCLUDING BUT NOT LIMITED TO THE WARRANTIES OF
# MERCHANTABILITY, FITNESS FOR A PARTICULAR PURPOSE AND NONINFRINGEMENT.
# IN NO EVENT SHALL THE AUTHORS OR COPYRIGHT HOLDERS BE LIABLE FOR ANY
# CLAIM, DAMAGES OR OTHER LIABILITY, WHETHER IN AN ACTION OF CONTRACT,
# TORT OR OTHERWISE, ARISING FROM, OUT OF OR IN CONNECTION WITH THE
# SOFTWARE OR THE USE OR OTHER DEALINGS IN THE SOFTWARE.

import math

class Simulator(object):
    # number of cores required for this simulator
    def resreq_cores(self):
        return 1

    # memory required for this simulator (in MB)
    def resreq_mem(self):
        return 64

    def prep_cmds(self, env):
        return []

    def run_cmd(self, env):
        pass

class HostSim(Simulator):
    node_config = None
    name = ''
    wait = False
    sleep = 0
    cpu_freq = '3GHz'

    sync_mode = 0
    sync_period = 500
    pci_latency = 500

    def __init__(self):
        self.nics = []

    def full_name(self):
        return 'host.' + self.name

    def add_nic(self, nic):
        nic.name = self.name + '.' + nic.name
        self.nics.append(nic)

    def set_config(self, nc):
        self.node_config = nc

class NICSim(Simulator):
    network = None
    name = ''

    sync_mode = 0
    sync_period = 500
    pci_latency = 500
    eth_latency = 500

    def set_network(self, net):
        self.network = net
        net.nics.append(self)

    def basic_run_cmd(self, env, name, extra=None):
        cmd = '%s/%s %s %s %s %d 0 %d %d %d' % \
            (env.repodir + '/sims/nic', name, env.nic_pci_path(self), env.nic_eth_path(self),
                    env.nic_shm_path(self), self.sync_mode, self.sync_period,
                    self.pci_latency, self.eth_latency)

        if extra is not None:
            cmd += ' ' + extra
        return cmd

    def full_name(self):
        return 'nic.' + self.name

class NetSim(Simulator):
    name = ''
    opt = ''
    sync_mode = 0
    sync_period = 500
    eth_latency = 500

    def __init__(self):
        self.nics = []

    def full_name(self):
        return 'net.' + self.name


class QemuHost(HostSim):
    sync = False
    def resreq_cores(self):
        if self.sync:
            return 1
        else:
            return self.node_config.cores + 1

    def resreq_mem(self):
        return 8192

    def prep_cmds(self, env):
        to_path = env.hdcopy_path(self)
        return [f'{env.qemu_img_path} create -f qcow2 -o '
            f'backing_file="{env.hd_path(self.node_config.disk_image)}" '
            f'{env.hdcopy_path(self)}']

    def run_cmd(self, env):
        cmd = (f'{env.qemu_path} -machine q35 -serial mon:stdio '
            '-display none -nic none '
            f'-kernel {env.qemu_kernel_path} '
            f'-drive file={env.hdcopy_path(self)},if=ide,index=0,media=disk '
            f'-drive file={env.cfgtar_path(self)},if=ide,index=1,media=disk,'
                'driver=raw '
            '-append "earlyprintk=ttyS0 console=ttyS0 root=/dev/sda1 '
                'init=/home/ubuntu/guestinit.sh rw" '
            f'-m {self.node_config.memory} -smp {self.node_config.cores} ')

        if self.sync:
            unit = self.cpu_freq[-3:]
            if unit.lower() == 'ghz':
                base = 0
            elif unit.lower() == 'mhz':
                base = 3
            else:
                raise Exception('cpu frequency specified in unsupported unit')
            num = float(self.cpu_freq[:-3])
            shift = base - int(math.ceil(math.log(num, 2)))

            cmd += f' -cpu Skylake-Server -icount shift={shift},sleep=off '
        else:
            cmd += ' -cpu host -enable-kvm '

        if len(self.nics) > 0:
            assert len(self.nics) == 1
            cmd += f'-chardev socket,path={env.nic_pci_path(self.nics[0])},'
            cmd += 'id=simbrickscd '
            cmd += f'-device simbricks-pci,chardev=simbrickscd'
            if self.sync:
                cmd += ',sync=on'
                cmd += f',sync-mode={self.sync_mode}'
                cmd += f',pci-latency={self.pci_latency}'
                cmd += f',sync-period={self.sync_period}'
            else:
                cmd += ',sync=off'
            cmd += ' '

        return cmd

class Gem5Host(HostSim):
    cpu_type_cp = 'X86KvmCPU'
    cpu_type = 'TimingSimpleCPU'
    sys_clock  = '1GHz'


    def set_config(self, nc):
        nc.sim = 'gem5'
        super().set_config(nc)

    def resreq_cores(self):
        return 1

    def resreq_mem(self):
        return 4096

    def prep_cmds(self, env):
        return [f'mkdir -p {env.gem5_cpdir(self)}']

    def run_cmd(self, env):
        cpu_type = self.cpu_type
        if env.create_cp:
            cpu_type = self.cpu_type_cp

        cmd = (f'{env.gem5_path} --outdir={env.gem5_outdir(self)} '
            f'{env.gem5_py_path} --caches --l2cache --l3cache '
            '--l1d_size=32kB --l1i_size=32kB --l2_size=2MB --l3_size=32MB '
            f'--cacheline_size=64 --cpu-clock={self.cpu_freq} --sys-clock={self.sys_clock} '
            f'--checkpoint-dir={env.gem5_cpdir(self)} '
            f'--kernel={env.gem5_kernel_path} '
            f'--disk-image={env.hd_raw_path(self.node_config.disk_image)} '
            f'--disk-image={env.cfgtar_path(self)} '
            f'--cpu-type={cpu_type} --mem-size={self.node_config.memory}MB '
            f'--num-cpus={self.node_config.cores} '
            '--ddio-enabled --ddio-way-part=8 --mem-type=DDR4_2400_16x4 ')

        if env.restore_cp:
            cmd += '-r 0 '

        if len(self.nics) > 0:
            assert len(self.nics) == 1
            nic = self.nics[0]
            cmd += f'--simbricks-pci={env.nic_pci_path(nic)} '
            cmd += f'--simbricks-shm={env.nic_shm_path(nic)} '
            if cpu_type == 'TimingSimpleCPU':
                cmd +=  '--simbricks-sync '
                cmd += f'--simbricks-sync_mode={self.sync_mode} '
                cmd += f'--simbricks-pci-lat={self.pci_latency} '
                cmd += f'--simbricks-sync-int={self.sync_period} '
            if isinstance(nic, I40eNIC):
                cmd += '--simbricks-type=i40e '
        return cmd



class CorundumVerilatorNIC(NICSim):
    clock_freq = 250 # MHz

    def resreq_mem(self):
        # this is a guess
        return 512

    def run_cmd(self, env):
        return self.basic_run_cmd(env, 'sims/nic/corundum/corundum_verilator',
            str(self.clock_freq))

class CorundumBMNIC(NICSim):
    def run_cmd(self, env):
        return self.basic_run_cmd(env, 'sims/nic/corundum_bm/corundum_bm')

class I40eNIC(NICSim):
    def run_cmd(self, env):
        return self.basic_run_cmd(env, 'sims/nic/i40e_bm/i40e_bm')



class WireNet(NetSim):
    def run_cmd(self, env):
        assert len(self.nics) == 2
<<<<<<< HEAD
        return '%s/net_wire/net_wire %s %s %d %d %d' % \
                (env.repodir + '/sims/net', env.nic_eth_path(self.nics[0]),
=======
        return '%s/sims/net/wire/net_wire %s %s %d %d %d' % \
                (env.repodir, env.nic_eth_path(self.nics[0]),
>>>>>>> 878a01f9
                        env.nic_eth_path(self.nics[1]),
                        self.sync_mode, self.sync_period, self.eth_latency)

class SwitchNet(NetSim):
    def run_cmd(self, env):
<<<<<<< HEAD
        cmd = env.repodir  + '/sims/net' + '/switch/net_switch'
=======
        cmd = env.repodir + '/sims/net/switch/net_switch'
>>>>>>> 878a01f9
        cmd += f' -m {self.sync_mode} -S {self.sync_period} -E {self.eth_latency}'
        for n in self.nics:
            cmd += ' -s ' + env.nic_eth_path(n)
        return cmd


class NS3DumbbellNet(NetSim):
    def run_cmd(self, env):
        ports = ''
        for n in self.nics:
            if 'server' in n.name:
                ports += '--CosimPortLeft=' + env.nic_eth_path(n) + ' '
            else:
                ports += '--CosimPortRight=' + env.nic_eth_path(n) + ' '

<<<<<<< HEAD
        cmd = env.repodir  + '/sims/external' + '/ns-3' + '/cosim-run.sh cosim cosim-dumbbell-example ' + ports + ' ' + self.opt
=======
        cmd = env.repodir + '/sims/external/ns-3' + '/cosim-run.sh cosim cosim-dumbbell-example ' + ports + ' ' + self.opt
>>>>>>> 878a01f9
        print(cmd)

        return cmd

class NS3BridgeNet(NetSim):
    def run_cmd(self, env):
        ports = ''
        for n in self.nics:
            ports += '--CosimPort=' + env.nic_eth_path(n) + ' '

<<<<<<< HEAD
        cmd = env.repodir + '/sims/external' + '/ns-3' + '/cosim-run.sh cosim cosim-bridge-example ' + ports + ' ' + self.opt
=======
        cmd = env.repodir + '/sims/external/ns-3' + '/cosim-run.sh cosim cosim-bridge-example ' + ports + ' ' + self.opt
>>>>>>> 878a01f9
        print(cmd)

        return cmd

class NS3SequencerNet(NetSim):
    def run_cmd(self, env):
        ports = ''
        for n in self.nics:
            if 'client' in n.name:
                ports += '--ClientPort=' + env.nic_eth_path(n) + ' '
            elif 'replica' in n.name:
                ports += '--ServerPort=' + env.nic_eth_path(n) + ' '
            elif 'sequencer' in n.name:
                ports += '--EndhostSequencerPort=' + env.nic_eth_path(n) + ' '
            else:
                raise Exception('Wrong NIC type')
<<<<<<< HEAD
        cmd = env.repodir + '/sims/external' + '/ns-3' + '/cosim-run.sh sequencer sequencer-single-switch-example ' + ports + ' ' + self.opt
=======
        cmd = env.repodir + '/sims/external/ns-3' + '/cosim-run.sh sequencer sequencer-single-switch-example ' + ports + ' ' + self.opt
>>>>>>> 878a01f9
        return cmd


def create_basic_hosts(e, num, name_prefix, net, nic_class, host_class,
        nc_class, app_class, ip_start=1):
    hosts = []
    for i in range(0, num):
        nic = nic_class()
        #nic.name = '%s.%d' % (name_prefix, i)
        nic.set_network(net)

        host = host_class()
        host.name = '%s.%d' % (name_prefix, i)

        node_config = nc_class()
        node_config.ip = '10.0.0.%d' % (ip_start + i)
        node_config.app = app_class()
        host.set_config(node_config)

        host.add_nic(nic)
        e.add_nic(nic)
        e.add_host(host)

        hosts.append(host)

    return hosts


def create_dctcp_hosts(e, num, name_prefix, net, nic_class, host_class,
        nc_class, app_class, cpu_freq, mtu, ip_start=1):
    hosts = []
    for i in range(0, num):
        nic = nic_class()
        #nic.name = '%s.%d' % (name_prefix, i)
        nic.set_network(net)

        host = host_class()
        host.name = '%s.%d' % (name_prefix, i)
        host.cpu_freq = cpu_freq

        node_config = nc_class()
        node_config.mtu = mtu
        node_config.ip = '192.168.64.%d' % (ip_start + i)
        node_config.app = app_class()
        host.set_config(node_config)

        host.add_nic(nic)
        e.add_nic(nic)
        e.add_host(host)

        hosts.append(host)

    return hosts<|MERGE_RESOLUTION|>--- conflicted
+++ resolved
@@ -239,23 +239,14 @@
 class WireNet(NetSim):
     def run_cmd(self, env):
         assert len(self.nics) == 2
-<<<<<<< HEAD
-        return '%s/net_wire/net_wire %s %s %d %d %d' % \
-                (env.repodir + '/sims/net', env.nic_eth_path(self.nics[0]),
-=======
         return '%s/sims/net/wire/net_wire %s %s %d %d %d' % \
                 (env.repodir, env.nic_eth_path(self.nics[0]),
->>>>>>> 878a01f9
                         env.nic_eth_path(self.nics[1]),
                         self.sync_mode, self.sync_period, self.eth_latency)
 
 class SwitchNet(NetSim):
     def run_cmd(self, env):
-<<<<<<< HEAD
-        cmd = env.repodir  + '/sims/net' + '/switch/net_switch'
-=======
         cmd = env.repodir + '/sims/net/switch/net_switch'
->>>>>>> 878a01f9
         cmd += f' -m {self.sync_mode} -S {self.sync_period} -E {self.eth_latency}'
         for n in self.nics:
             cmd += ' -s ' + env.nic_eth_path(n)
@@ -271,11 +262,7 @@
             else:
                 ports += '--CosimPortRight=' + env.nic_eth_path(n) + ' '
 
-<<<<<<< HEAD
-        cmd = env.repodir  + '/sims/external' + '/ns-3' + '/cosim-run.sh cosim cosim-dumbbell-example ' + ports + ' ' + self.opt
-=======
         cmd = env.repodir + '/sims/external/ns-3' + '/cosim-run.sh cosim cosim-dumbbell-example ' + ports + ' ' + self.opt
->>>>>>> 878a01f9
         print(cmd)
 
         return cmd
@@ -286,11 +273,7 @@
         for n in self.nics:
             ports += '--CosimPort=' + env.nic_eth_path(n) + ' '
 
-<<<<<<< HEAD
-        cmd = env.repodir + '/sims/external' + '/ns-3' + '/cosim-run.sh cosim cosim-bridge-example ' + ports + ' ' + self.opt
-=======
         cmd = env.repodir + '/sims/external/ns-3' + '/cosim-run.sh cosim cosim-bridge-example ' + ports + ' ' + self.opt
->>>>>>> 878a01f9
         print(cmd)
 
         return cmd
@@ -307,11 +290,7 @@
                 ports += '--EndhostSequencerPort=' + env.nic_eth_path(n) + ' '
             else:
                 raise Exception('Wrong NIC type')
-<<<<<<< HEAD
-        cmd = env.repodir + '/sims/external' + '/ns-3' + '/cosim-run.sh sequencer sequencer-single-switch-example ' + ports + ' ' + self.opt
-=======
         cmd = env.repodir + '/sims/external/ns-3' + '/cosim-run.sh sequencer sequencer-single-switch-example ' + ports + ' ' + self.opt
->>>>>>> 878a01f9
         return cmd
 
 
